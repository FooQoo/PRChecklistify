--- conflicted
+++ resolved
@@ -24,44 +24,7 @@
   className?: string;
 }
 
-<<<<<<< HEAD
 const ChecklistItem = ({ label, isChecked, onToggle, className = '' }: ChecklistItemProps) => {
-=======
-const ChecklistItem = ({ label, status, onToggle, className = '' }: ChecklistItemProps) => {
-  // ステータスに応じてアイコンを表示
-  const renderIcon = (state: 'PENDING' | 'OK' | 'NG') => {
-    switch (state) {
-      case 'OK':
-        return (
-          <svg className="h-4 w-4 text-green-600" viewBox="0 0 20 20" fill="currentColor">
-            <path
-              fillRule="evenodd"
-              d="M16.707 5.293a1 1 0 010 1.414l-8 8a1 1 0 01-1.414 0l-4-4a1 1 0 111.414-1.414L8 12.586l7.293-7.293a1 1 0 011.414 0z"
-              clipRule="evenodd"
-            />
-          </svg>
-        );
-      case 'NG':
-        return (
-          <svg className="h-4 w-4 text-red-600" viewBox="0 0 20 20" fill="currentColor">
-            <path
-              fillRule="evenodd"
-              d="M4.293 4.293a1 1 0 011.414 0L10 8.586l4.293-4.293a1 1 0 111.414 1.414L11.414 10l4.293 4.293a1 1 0 01-1.414 1.414L10 11.414l-4.293 4.293a1 1 0 01-1.414-1.414L8.586 10 4.293 5.707a1 1 0 010-1.414z"
-              clipRule="evenodd"
-            />
-          </svg>
-        );
-      case 'PENDING':
-      default:
-        return (
-          <svg className="h-4 w-4 text-gray-400" viewBox="0 0 24 24" fill="none" stroke="currentColor">
-            <rect x="4" y="4" width="16" height="16" rx="2" ry="2" strokeWidth="2" />
-          </svg>
-        );
-    }
-  };
-
->>>>>>> 1ed7ca93
   return (
     <div
       role="button"
@@ -77,16 +40,12 @@
           onToggle();
         }
       }}>
-<<<<<<< HEAD
       <input
         type="checkbox"
         checked={isChecked}
         onChange={onToggle}
         className="w-4 h-4 text-blue-600 border-gray-300 rounded"
       />
-=======
-      <div className="w-5 h-5 flex items-center justify-center border rounded">{renderIcon(status)}</div>
->>>>>>> 1ed7ca93
       <span className="text-sm">
         <MarkdownRenderer content={label} />
       </span>
