--- conflicted
+++ resolved
@@ -192,7 +192,6 @@
   "getGeminiKey": {
     "message": "Gemini API 키 받기"
   },
-<<<<<<< HEAD
   "claudeIntegration": {
     "message": "Claude 연동"
   },
@@ -225,10 +224,9 @@
   },
   "modelVersion": {
     "message": "모델 버전"
-=======
+  },
   "modelClientTypeSaved": {
     "message": "LLM 모델이 저장되었습니다"
->>>>>>> 1d45bb5f
   },
   "failedToLoadSettings": {
     "message": "저장된 설정을 불러오는데 실패했습니다"
