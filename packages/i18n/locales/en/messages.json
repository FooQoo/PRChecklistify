--- conflicted
+++ resolved
@@ -193,7 +193,6 @@
   "getGeminiKey": {
     "message": "Get your Gemini API key"
   },
-<<<<<<< HEAD
   "claudeIntegration": {
     "message": "Claude Integration"
   },
@@ -226,10 +225,9 @@
   },
   "modelVersion": {
     "message": "Model Version"
-=======
+  },
   "modelClientTypeSaved": {
     "message": "Model client type saved"
->>>>>>> 1d45bb5f
   },
   "failedToLoadSettings": {
     "message": "Failed to load saved settings"
