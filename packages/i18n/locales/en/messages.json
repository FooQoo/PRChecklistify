--- conflicted
+++ resolved
@@ -187,7 +187,6 @@
   "failedToLoadSettings": {
     "message": "Failed to load saved settings"
   },
-<<<<<<< HEAD
   "statusApproved": {
     "message": "✓ Approved"
   },
@@ -304,9 +303,8 @@
   },
   "generatingChecklistError": {
     "message": "Error occurred while generating the checklist."
-=======
+  },
   "openaiApiDesc": {
     "message": "To use PR Checklistify, you need to provide your OpenAI API key."
->>>>>>> 9bc3392b
   }
 }