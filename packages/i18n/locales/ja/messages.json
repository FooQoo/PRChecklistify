--- conflicted
+++ resolved
@@ -187,7 +187,6 @@
   "failedToLoadSettings": {
     "message": "設定の読み込みに失敗しました"
   },
-<<<<<<< HEAD
   "statusApproved": {
     "message": "✓ 承認済み"
   },
@@ -304,9 +303,8 @@
   },
   "generatingChecklistError": {
     "message": "チェックリスト生成中にエラーが発生しました。"
-=======
+  },
   "openaiApiDesc": {
     "message": "PR Checklistifyを利用するには、OpenAI APIキーの提供が必要です。"
->>>>>>> 9bc3392b
   }
 }